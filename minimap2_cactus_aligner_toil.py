--- conflicted
+++ resolved
@@ -167,7 +167,6 @@
     map_to_ref_file = map_to_ref_job.rv()
     mapping_files.append(map_to_ref_file)
 
-<<<<<<< HEAD
     if not options.all_to_ref_only:
         ## re-mapping phase, from regions of the assemblies that map poorly to the reference, 
         ## to all the assembly sequence.
@@ -185,75 +184,39 @@
         # organized in a dictionary with
         # dict{contig_id: list[tuple(start_of_poor_coverage, stop_of_poor_coverage)]} format.
         # this includes options.sequence_context, and options.minimum_size_remap.
-        poor_mapping_coverage_coords_job = mapping_coverage_coords_job.addFollowOnJobFn(get_poor_mapping_coverage_coordinates, assembly_to_align_file, mapping_coverage_coords, options)
+        poor_mapping_coverage_coords_job = mapping_coverage_coords_job.addFollowOnJobFn(get_poor_mapping_coverage_coordinates, contig_lengths, assembly_to_align_file, mapping_coverage_coords, options)
         poor_mapping_coverage_coords = poor_mapping_coverage_coords_job.rv()
 
         # extract the actual sequence that has poor mapping coverage from the contigs.
         # saved in a fasta file in the filestore.
-        poor_mapping_sequence_file_job = poor_mapping_coverage_coords_job.addFollowOnJobFn(get_poor_mapping_sequences, assembly_to_align_file, poor_mapping_coverage_coords)
+        poor_mapping_sequence_file_job = poor_mapping_coverage_coords_job.addFollowOnJobFn(get_poor_mapping_sequences, assembly_to_align_file, poor_mapping_coverage_coords, options)
         poor_mapping_sequence_file = poor_mapping_sequence_file_job.rv()
 
+        if options.remap_stats:
+            poor_mapping_sequence_file_job.addFollowOnJobFn(online_remap_stats.save_sequence_remapped_stats, assembly_to_align_file, poor_mapping_sequence_file, remap_stats_internal_file, options).rv()
+
         # # map the poor mapping sequence to all the other assemblies!
-        map_to_assemblies_file_job = poor_mapping_sequence_file_job.addFollowOnJobFn(remap_poor_mapping_sequences, poor_mapping_sequence_file, assembly_to_align_file, assembly_files)
-        mapping_files.append(map_to_assemblies_file_job.rv())
-        # map_to_assemblies_file_job.addChildJobFn(debug_get_contig_mappings, mapping_files[-1], 20)
+        map_to_assemblies_file_job = poor_mapping_sequence_file_job.addFollowOnJobFn(remap_poor_mapping_sequences, poor_mapping_sequence_file, assembly_to_align_file, assembly_files, options)
+        all_to_all_mapping_file = map_to_assemblies_file_job.rv()
+        mapping_files.append(all_to_all_mapping_file)
+
+        if options.remap_stats:
+            # count bases involved in all_to_all mappings
+            map_to_assemblies_file_job.addFollowOnJobFn(debug_print, all_to_all_mapping_file)
+            map_to_assemblies_file_job.addFollowOnJobFn(online_remap_stats.save_all_to_all_mappings_stats, all_to_all_mapping_file, remap_stats_internal_file, options)
 
         # consolidate all the mapping_files to become a single file.
         consolidate_mapping_files_job = map_to_assemblies_file_job.addFollowOnJobFn(consolidate_mapping_files, mapping_files)
         consolidated_mapping_files = consolidate_mapping_files_job.rv()
 
-        return consolidate_mapping_files_job.addFollowOnJobFn(relocate_remapped_fragments_to_source_contigs, consolidated_mapping_files, assembly_to_align_file).rv()
+
+        if options.export_all_to_all_files:
+            # return (consolidate_mapping_files_job.addFollowOnJobFn(relocate_remapped_fragments_to_source_contigs, contig_lengths, consolidated_mapping_files, assembly_to_align_file).rv(), poor_mapping_sequence_file, all_to_all_mapping_file)
+            return (consolidate_mapping_files_job.addFollowOnJobFn(relocate_remapped_fragments_to_source_contigs, contig_lengths, consolidated_mapping_files, assembly_to_align_file).rv(), poor_mapping_sequence_file, consolidate_mapping_files_job.addFollowOnJobFn(relocate_remapped_fragments_to_source_contigs, contig_lengths, all_to_all_mapping_file, assembly_to_align_file).rv())
+        else:
+            return consolidate_mapping_files_job.addFollowOnJobFn(relocate_remapped_fragments_to_source_contigs, contig_lengths, consolidated_mapping_files, assembly_to_align_file).rv()
     else:
         return map_to_ref_file
-=======
-    ## re-mapping phase, from regions of the assemblies that map poorly to the reference, 
-    ## to all the assembly sequence.
-    # extract all the start & stop regions of good mapping regions in the assemblies
-    # (this doesn't yet include options.sequence_context, but does include mapq cutoff).
-    mapping_coverage_points_job = map_to_ref_job.addFollowOnJobFn(get_mapping_coverage_points, map_to_ref_file, options)
-    mapping_coverage_points = mapping_coverage_points_job.rv()
-
-    # assemble mapping_coverage_points into a list of proper coverage coordinates in 
-    # (start_of_coverage, stop_of_coverage) format.
-    mapping_coverage_coords_job = mapping_coverage_points_job.addFollowOnJobFn(get_mapping_coverage_coordinates, mapping_coverage_points)
-    mapping_coverage_coords = mapping_coverage_coords_job.rv()
-
-    # find the coordinates of regions that don't have mapping coverage. These are 
-    # organized in a dictionary with
-    # dict{contig_id: list[tuple(start_of_poor_coverage, stop_of_poor_coverage)]} format.
-    # this includes options.sequence_context, and options.minimum_size_remap.
-    poor_mapping_coverage_coords_job = mapping_coverage_coords_job.addFollowOnJobFn(get_poor_mapping_coverage_coordinates, contig_lengths, assembly_to_align_file, mapping_coverage_coords, options)
-    poor_mapping_coverage_coords = poor_mapping_coverage_coords_job.rv()
-
-    # extract the actual sequence that has poor mapping coverage from the contigs.
-    # saved in a fasta file in the filestore.
-    poor_mapping_sequence_file_job = poor_mapping_coverage_coords_job.addFollowOnJobFn(get_poor_mapping_sequences, assembly_to_align_file, poor_mapping_coverage_coords, options)
-    poor_mapping_sequence_file = poor_mapping_sequence_file_job.rv()
-
-    if options.remap_stats:
-        poor_mapping_sequence_file_job.addFollowOnJobFn(online_remap_stats.save_sequence_remapped_stats, assembly_to_align_file, poor_mapping_sequence_file, remap_stats_internal_file, options).rv()
-
-    # # map the poor mapping sequence to all the other assemblies!
-    map_to_assemblies_file_job = poor_mapping_sequence_file_job.addFollowOnJobFn(remap_poor_mapping_sequences, poor_mapping_sequence_file, assembly_to_align_file, assembly_files, options)
-    all_to_all_mapping_file = map_to_assemblies_file_job.rv()
-    mapping_files.append(all_to_all_mapping_file)
-
-    if options.remap_stats:
-        # count bases involved in all_to_all mappings
-        map_to_assemblies_file_job.addFollowOnJobFn(debug_print, all_to_all_mapping_file)
-        map_to_assemblies_file_job.addFollowOnJobFn(online_remap_stats.save_all_to_all_mappings_stats, all_to_all_mapping_file, remap_stats_internal_file, options)
-
-    # consolidate all the mapping_files to become a single file.
-    consolidate_mapping_files_job = map_to_assemblies_file_job.addFollowOnJobFn(consolidate_mapping_files, mapping_files)
-    consolidated_mapping_files = consolidate_mapping_files_job.rv()
-
-
-    if options.export_all_to_all_files:
-        # return (consolidate_mapping_files_job.addFollowOnJobFn(relocate_remapped_fragments_to_source_contigs, contig_lengths, consolidated_mapping_files, assembly_to_align_file).rv(), poor_mapping_sequence_file, all_to_all_mapping_file)
-        return (consolidate_mapping_files_job.addFollowOnJobFn(relocate_remapped_fragments_to_source_contigs, contig_lengths, consolidated_mapping_files, assembly_to_align_file).rv(), poor_mapping_sequence_file, consolidate_mapping_files_job.addFollowOnJobFn(relocate_remapped_fragments_to_source_contigs, contig_lengths, all_to_all_mapping_file, assembly_to_align_file).rv())
-    else:
-        return consolidate_mapping_files_job.addFollowOnJobFn(relocate_remapped_fragments_to_source_contigs, contig_lengths, consolidated_mapping_files, assembly_to_align_file).rv()
->>>>>>> aa029043
 
     # return poor_mapping_sequence_file_job.addFollowOnJobFn(consolidate_mapping_files, mapping_files).rv()
     # return map_to_assemblies_file_job.addFollowOnJobFn(consolidate_mapping_files, mapping_files).rv()
@@ -816,9 +779,7 @@
                         help='replace_me', type=int)
     parser.add_argument('--sequence_context', default=10000,
                         help='replace_me', type=int)
-<<<<<<< HEAD
     parser.add_argument('--all_to_ref_only', help='replace_me', action='store_true')
-=======
     parser.add_argument('--remap_stats', action='store_true', 
                         help='directly counts the total number of bases in the reference and input assemblies; the number of bases mapped in the all-to-ref phase; the bases sent to the all-to-all phase; and the bases mapped in the all-to-all phase.')
     parser.add_argument('--remap_stats_raw', action='store_true', 
@@ -827,7 +788,6 @@
                         help='Defines where to save the remap_stats, if --remap_stats is called.')
     parser.add_argument('--export_all_to_all_files', action='store_true', 
                         help='Exports both input fasta and output sam files for all-to-all.')
->>>>>>> aa029043
 
 
     options = parser.parse_args()
